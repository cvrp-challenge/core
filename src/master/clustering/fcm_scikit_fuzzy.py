--- conflicted
+++ resolved
@@ -24,11 +24,7 @@
 from typing import Dict, List, Tuple, Optional
 
 import skfuzzy as fuzz
-<<<<<<< HEAD
-from sklearn.preprocessing import StandardScaler    # ← REQUIRED
-=======
 from sklearn.preprocessing import StandardScaler
->>>>>>> aa2f710b
 
 from master.utils.loader import load_instance
 from master.clustering.dissimilarity.spatial import spatial_dissimilarity
