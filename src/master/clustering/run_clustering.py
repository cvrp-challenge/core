--- conflicted
+++ resolved
@@ -25,14 +25,11 @@
 
 from typing import Dict, List, Tuple, Optional
 
-<<<<<<< HEAD
-# --- Custom AC (slow, high-quality) ---
-=======
+
 # --- Instance loader (needed for enforcing full coverage)
 from utils.loader import load_instance
 
 # --- Custom AC implementations ---
->>>>>>> 5590e311
 from master.clustering.custom.avg_ac import agglomerative_clustering_average
 from master.clustering.custom.max_ac import agglomerative_clustering_complete
 from master.clustering.custom.min_ac import agglomerative_clustering_min
@@ -114,11 +111,11 @@
     ----------
     method : str
         One of:
-            custom_ac_avg
-            custom_ac_complete
-            custom_ac_min
-            custom_k_medoids
-            pyclust_k_medoids
+            !custom_ac_avg
+            !custom_ac_complete
+            !custom_ac_min
+            !custom_k_medoids
+            k_medoids_pyclustering
             sk_ac_avg
             sk_ac_complete
             sk_ac_min
@@ -137,21 +134,21 @@
     # -------------------------------
 
     if method == "custom_ac_avg":
-        return agglomerative_clustering_average(instance_name, k, **kwargs)
+        return agglomerative_clustering_average(instance_name, k, use_combined=use_combined, **kwargs)
     if method == "custom_ac_complete":
-        return agglomerative_clustering_complete(instance_name, k, **kwargs)
+        return agglomerative_clustering_complete(instance_name, k, use_combined=use_combined, **kwargs)
     if method == "custom_ac_min":
-        return agglomerative_clustering_min(instance_name, k, **kwargs)
+        return agglomerative_clustering_min(instance_name, k, use_combined=use_combined, **kwargs)
 
     # ============================================================
     # CUSTOM K-MEDOIDS
     # ============================================================
     if method == "custom_k_medoids":
-        return k_medoids(instance_name, k, **kwargs)
+        return k_medoids(instance_name, k, use_combined=use_combined, **kwargs)
 
-    if method == "pyclust_k_medoids":
+    if method == "k_medoids_pyclustering":
         # pyclustering format is {medoid -> members}
-        clust_by_medoid = k_medoids_pyclustering(instance_name, k, **kwargs)
+        clust_by_medoid = k_medoids_pyclustering(instance_name, k, use_combined=use_combined, **kwargs)
         clusters = {}
         medoids = {}
         for cid, (med, members) in enumerate(clust_by_medoid.items(), start=1):
@@ -163,24 +160,24 @@
     # SKLEARN AC
     # ============================================================
     if method == "sk_ac_avg":
-        return run_sklearn_ac(instance_name, k, linkage="average", **kwargs)
+        return run_sklearn_ac(instance_name, k, linkage="average", use_combined=use_combined, **kwargs)
     if method == "sk_ac_complete":
-        return run_sklearn_ac(instance_name, k, linkage="complete", **kwargs)
+        return run_sklearn_ac(instance_name, k, linkage="complete", use_combined=use_combined, **kwargs)
     if method == "sk_ac_min":
-        return run_sklearn_ac(instance_name, k, linkage="single", **kwargs)
+        return run_sklearn_ac(instance_name, k, linkage="single", use_combined=use_combined, **kwargs)
 
     # ============================================================
     # SKLEARN K-MEANS
     # ============================================================
     if method == "sk_kmeans":
-        clusters, medoids, _ = run_sklearn_kmeans(instance_name, k, **kwargs)
+        clusters, medoids, _ = run_sklearn_kmeans(instance_name, k, use_combined=use_combined, **kwargs)
         return clusters, medoids
 
     # ============================================================
     # FCM (scikit-fuzzy)
     # ============================================================
     if method == "fcm":
-        clusters, medoids, _, _ = run_sklearn_fcm(instance_name, k, **kwargs)
+        clusters, medoids, _, _ = run_sklearn_fcm(instance_name, k, use_combined=use_combined, **kwargs)
         return clusters, medoids
 
     else:
@@ -190,14 +187,7 @@
     # COVERAGE ENFORCEMENT
     # =====================================================================
     inst = load_instance(instance_name)
-
-    # inst["demand"] is a list: index = node id, index 0 = depot
     num_nodes = len(inst["demand"])
-
-    # Depot is explicitly node 1 in VRPLIB CVRP (DEPOT_SECTION = 1)
-    depot_id = 1
-
-    # Customers are nodes 2..N
     all_customers = list(range(2, num_nodes))
 
 
